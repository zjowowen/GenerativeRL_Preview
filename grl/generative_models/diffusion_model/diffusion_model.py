from typing import Any, Callable, Dict, List, Tuple, Union

import torch
import torch.nn as nn
import treetensor
from easydict import EasyDict
from tensordict import TensorDict

from grl.generative_models.diffusion_process import DiffusionProcess
from grl.generative_models.intrinsic_model import IntrinsicModel
from grl.generative_models.model_functions.data_prediction_function import \
    DataPredictionFunction
from grl.generative_models.model_functions.noise_function import NoiseFunction
from grl.generative_models.model_functions.score_function import ScoreFunction
from grl.generative_models.model_functions.velocity_function import \
    VelocityFunction
from grl.generative_models.random_generator import gaussian_random_variable
from grl.numerical_methods.numerical_solvers import get_solver
from grl.numerical_methods.numerical_solvers.dpm_solver import DPMSolver
from grl.numerical_methods.numerical_solvers.ode_solver import (
    DictTensorODESolver, ODESolver)
from grl.numerical_methods.numerical_solvers.sde_solver import SDESolver
from grl.numerical_methods.probability_path import \
    GaussianConditionalProbabilityPath


class DiffusionModel(nn.Module):
    """
    Overview:
        Diffusion Model.
    Interfaces:
        ``__init__``, ``sample``, ``score_function``, ``score_matching_loss``, ``velocity_function``, ``flow_matching_loss``.
    """

    def __init__(
            self,
            config: EasyDict
            ) -> None:
        """
        Overview:
            Initialization of Diffusion Model.

        Arguments:
            config (:obj:`EasyDict`): The configuration.
        """

        super().__init__()
        self.config = config
        self.x_size = config.x_size
        self.device = config.device

        self.gaussian_generator = gaussian_random_variable(config.x_size, config.device, config.use_tree_tensor if hasattr(config, "use_tree_tensor") else False)

        self.path = GaussianConditionalProbabilityPath(config.path)
        if hasattr(config, "reverse_path"):
            self.reverse_path = GaussianConditionalProbabilityPath(config.reverse_path)
        else:
            self.reverse_path = None
        self.model_type = config.model.type
        assert self.model_type in ["score_function", "data_prediction_function", "velocity_function", "noise_function"], \
            "Unknown type of model {}".format(self.model_type)
        self.model = IntrinsicModel(config.model.args)
        self.diffusion_process = DiffusionProcess(self.path)
        if self.reverse_path is not None:
            self.reverse_diffusion_process = DiffusionProcess(self.reverse_path)
        else:
            self.reverse_diffusion_process = None
        self.score_function_ = ScoreFunction(self.model_type, self.diffusion_process)
        self.velocity_function_ = VelocityFunction(self.model_type, self.diffusion_process)
        self.noise_function_ = NoiseFunction(self.model_type, self.diffusion_process)
        self.data_prediction_function_ = DataPredictionFunction(self.model_type, self.diffusion_process)

        if hasattr(config, "solver"):
            self.solver=get_solver(config.solver.type)(**config.solver.args)

    def sample(
            self,
            t_span: torch.Tensor = None,
            batch_size: Union[torch.Size, int, Tuple[int], List[int]]  = None,
            x_0: Union[torch.Tensor, TensorDict, treetensor.torch.Tensor] = None,
            condition: Union[torch.Tensor, TensorDict, treetensor.torch.Tensor] = None,
            with_grad: bool = False,
            solver_config: EasyDict = None,
        ):
        """
        Overview:
            Sample from the diffusion model, return the final state.

        Arguments:
            t_span (:obj:`torch.Tensor`): The time span.
            batch_size (:obj:`Union[torch.Size, int, Tuple[int], List[int]]`): The batch size.
            x_0 (:obj:`Union[torch.Tensor, TensorDict, treetensor.torch.Tensor]`): The initial state, if not provided, it will be sampled from the Gaussian distribution.
            condition (:obj:`Union[torch.Tensor, TensorDict, treetensor.torch.Tensor]`): The input condition.
            with_grad (:obj:`bool`): Whether to return the gradient.
            solver_config (:obj:`EasyDict`): The configuration of the solver.

        Returns:
            x (:obj:`Union[torch.Tensor, TensorDict, treetensor.torch.Tensor]`): The sampled result.

        Shapes:
            t_span: :math:`(T)`, where :math:`T` is the number of time steps.
            batch_size: :math:`(B)`, where :math:`B` is the batch size of data, which could be a scalar or a tensor such as :math:`(B1, B2)`.
            x_0: :math:`(N, D)`, where :math:`N` is the batch size of data and :math:`D` is the dimension of the state, which could be a scalar or a tensor such as :math:`(D1, D2)`.
            condition: :math:`(N, D)`, where :math:`N` is the batch size of data and :math:`D` is the dimension of the condition, which could be a scalar or a tensor such as :math:`(D1, D2)`.
            x: :math:`(N, D)`, if extra batch size :math:`B` is provided, the shape will be :math:`(B, N, D)`. If x_0 is not provided, the shape will be :math:`(B, D)`. If x_0 and condition are not provided, the shape will be :math:`(D)`.
        """

        return self.sample_forward_process(
            t_span=t_span,
            batch_size=batch_size,
            x_0=x_0,
            condition=condition,
            with_grad=with_grad,
            solver_config=solver_config,
        )[-1]

    def sample_forward_process(
            self,
            t_span: torch.Tensor = None,
            batch_size: Union[torch.Size, int, Tuple[int], List[int]] = None,
            x_0: Union[torch.Tensor, TensorDict, treetensor.torch.Tensor] = None,
            condition: Union[torch.Tensor, TensorDict, treetensor.torch.Tensor] = None,
            with_grad: bool = False,
            solver_config: EasyDict = None,
        ):
        """
        Overview:
            Sample from the diffusion model, return all intermediate states.

        Arguments:
            t_span (:obj:`torch.Tensor`): The time span.
            batch_size (:obj:`Union[torch.Size, int, Tuple[int], List[int]]`): An extra batch size used for repeated sampling with the same initial state.
            x_0 (:obj:`Union[torch.Tensor, TensorDict, treetensor.torch.Tensor]`): The initial state, if not provided, it will be sampled from the Gaussian distribution.
            condition (:obj:`Union[torch.Tensor, TensorDict, treetensor.torch.Tensor]`): The input condition.
            with_grad (:obj:`bool`): Whether to return the gradient.
            solver_config (:obj:`EasyDict`): The configuration of the solver.

        Returns:
            x (:obj:`Union[torch.Tensor, TensorDict, treetensor.torch.Tensor]`): The sampled result.

        Shapes:
            t_span: :math:`(T)`, where :math:`T` is the number of time steps.
            batch_size: :math:`(B)`, where :math:`B` is the batch size of data, which could be a scalar or a tensor such as :math:`(B1, B2)`.
            x_0: :math:`(N, D)`, where :math:`N` is the batch size of data and :math:`D` is the dimension of the state, which could be a scalar or a tensor such as :math:`(D1, D2)`.
            condition: :math:`(N, D)`, where :math:`N` is the batch size of data and :math:`D` is the dimension of the condition, which could be a scalar or a tensor such as :math:`(D1, D2)`.
            x: :math:`(T, N, D)`, if extra batch size :math:`B` is provided, the shape will be :math:`(T, B, N, D)`. If x_0 is not provided, the shape will be :math:`(T, B, D)`. If x_0 and condition are not provided, the shape will be :math:`(T, D)`.
        """

        if t_span is not None:
            t_span = t_span.to(self.device)
        
        if batch_size is None:
            extra_batch_size = torch.tensor((1,), device=self.device)
        elif isinstance(batch_size, int):
            extra_batch_size = torch.tensor((batch_size,), device=self.device)
        else:
            if isinstance(batch_size, torch.Size) or isinstance(batch_size, Tuple) or isinstance(batch_size, List):
                extra_batch_size = torch.tensor(batch_size, device=self.device)
            else:
                assert False, "Invalid batch size"
        
        if x_0 is not None and condition is not None:
            assert x_0.shape[0] == condition.shape[0], "The batch size of x_0 and condition must be the same"
            data_batch_size = x_0.shape[0]
        elif x_0 is not None:
            data_batch_size = x_0.shape[0]
        elif condition is not None:
            data_batch_size = condition.shape[0]
        else:
            data_batch_size = 1


        if solver_config is not None:
            solver = get_solver(solver_config.type)(**solver_config.args)
        else:
            assert hasattr(self, "solver"), "solver must be specified in config or solver_config"
            solver = self.solver

        if x_0 is None:
            x = self.gaussian_generator(batch_size=torch.prod(extra_batch_size) * data_batch_size)
            # x.shape = (B*N, D)
        else:
            if isinstance(self.x_size, int):
                assert torch.Size([self.x_size]) == x_0[0].shape, "The shape of x_0 must be the same as the x_size that is specified in the config"
            elif isinstance(self.x_size, Tuple) or isinstance(self.x_size, List) or isinstance(self.x_size, torch.Size):
                assert torch.Size(self.x_size) == x_0[0].shape, "The shape of x_0 must be the same as the x_size that is specified in the config"
            else:
                assert False,  "Invalid x_size"
                
            x = torch.repeat_interleave(x_0, torch.prod(extra_batch_size), dim=0)
            # x.shape = (B*N, D)
        
        if condition is not None:
            condition = torch.repeat_interleave(condition, torch.prod(extra_batch_size), dim=0)
            # condition.shape = (B*N, D)

        if isinstance(solver, DPMSolver):
            #Note: DPMSolver does not support t_span argument assignment
            assert t_span is None, "DPMSolver does not support t_span argument assignment"
            #TODO: make it compatible with TensorDict
            if with_grad:
                data = solver.integrate(
                    diffusion_process=self.diffusion_process,
                    noise_function=self.noise_function,
                    data_prediction_function=self.data_prediction_function,
                    x=x,
                    condition=condition,
                    save_intermediate=True,
                )
            else:
                with torch.no_grad():
                    data = solver.integrate(
                        diffusion_process=self.diffusion_process,
                        noise_function=self.noise_function,
                        data_prediction_function=self.data_prediction_function,
                        x=x,
                        condition=condition,
                        save_intermediate=True,
                    )
        elif isinstance(solver, ODESolver):
            #TODO: make it compatible with TensorDict
            if with_grad:
                data = solver.integrate(
                    drift=self.diffusion_process.reverse_ode(function=self.model, function_type=self.model_type, condition=condition).drift,
                    x0=x,
                    t_span=t_span,
                )
            else:
                with torch.no_grad():
                    data = solver.integrate(
                        drift=self.diffusion_process.reverse_ode(function=self.model, function_type=self.model_type, condition=condition).drift,
                        x0=x,
                        t_span=t_span,
                    )
        elif isinstance(solver, DictTensorODESolver):
            #TODO: make it compatible with TensorDict
            if with_grad:
                data = solver.integrate(
                    drift=self.diffusion_process.reverse_ode(function=self.model, function_type=self.model_type, condition=condition).drift,
                    x0=x,
                    t_span=t_span,
                    batch_size=torch.prod(extra_batch_size) * data_batch_size,
                    x_size=x.shape
                )
            else:
                with torch.no_grad():
                    data = solver.integrate(
                        drift=self.diffusion_process.reverse_ode(function=self.model, function_type=self.model_type, condition=condition).drift,
                        x0=x,
                        t_span=t_span,
                        batch_size=torch.prod(extra_batch_size) * data_batch_size,
                        x_size=x.shape
                    )
        elif isinstance(solver, SDESolver):
            #TODO: make it compatible with TensorDict
            #TODO: validate the implementation
            assert self.reverse_diffusion_process is not None, "reverse_path must be specified in config"
            if not hasattr(self, "t_span"):
                self.t_span = torch.linspace(0, self.diffusion_process.t_max, 2).to(self.device)
            sde = self.diffusion_process.reverse_sde(function=self.model, function_type=self.model_type, condition=condition, reverse_diffusion_function=self.reverse_diffusion_process.diffusion, reverse_diffusion_squared_function=self.reverse_diffusion_process.diffusion_squared)
            if with_grad:
                data = solver.integrate(
                    drift=sde.drift,
                    diffusion=sde.diffusion,
                    x0=x,
                    t_span=t_span,
                )
            else:
                with torch.no_grad():
                    data = solver.integrate(
                        drift=sde.drift,
                        diffusion=sde.diffusion,
                        x0=x,
                        t_span=t_span,
                    )
        else:
            raise NotImplementedError("Solver type {} is not implemented".format(self.config.solver.type))
        

        if isinstance(data, torch.Tensor):
            # data.shape = (T, B*N, D)
            if len(extra_batch_size.shape) == 0:
                if isinstance(self.x_size, int):
                    data = data.reshape(-1, extra_batch_size, data_batch_size, self.x_size)
                elif isinstance(self.x_size, Tuple) or isinstance(self.x_size, List) or isinstance(self.x_size, torch.Size):
                    data = data.reshape(-1, extra_batch_size, data_batch_size, *self.x_size)
                else:
                    assert False,  "Invalid x_size"
            else:
                if isinstance(self.x_size, int):
                    data = data.reshape(-1, *extra_batch_size, data_batch_size, self.x_size)
                elif isinstance(self.x_size, Tuple) or isinstance(self.x_size, List) or isinstance(self.x_size, torch.Size):
                    data = data.reshape(-1, *extra_batch_size, data_batch_size, *self.x_size)
                else:
                    assert False,  "Invalid x_size"
            # data.shape = (T, B, N, D)

            if batch_size is None:
                if x_0 is None and condition is None:
                    data = data.squeeze(1).squeeze(1)
                    # data.shape = (T, D)
                else:
                    data = data.squeeze(1)
                    # data.shape = (T, N, D)
            else:
                if x_0 is None and condition is None:
                    data = data.squeeze(1+len(extra_batch_size.shape))
                    # data.shape = (T, B, D)
                else:
                    # data.shape = (T, B, N, D)
                    pass
        elif isinstance(data, TensorDict):
            raise NotImplementedError("Not implemented")
        elif isinstance(data, treetensor.torch.Tensor):
            for key in data.keys():
                if len(extra_batch_size.shape) == 0:
                    if isinstance(self.x_size[key], int):
                        data[key] = data[key].reshape(-1, extra_batch_size, data_batch_size, self.x_size[key])
                    elif isinstance(self.x_size[key], Tuple) or isinstance(self.x_size[key], List) or isinstance(self.x_size[key], torch.Size):
                        data[key] = data[key].reshape(-1, extra_batch_size, data_batch_size, *self.x_size[key])
                    else:
                        assert False,  "Invalid x_size"
                else:
                    if isinstance(self.x_size[key], int):
                        data[key] = data[key].reshape(-1, *extra_batch_size, data_batch_size, self.x_size[key])
                    elif isinstance(self.x_size[key], Tuple) or isinstance(self.x_size[key], List) or isinstance(self.x_size[key], torch.Size):
                        data[key] = data[key].reshape(-1, *extra_batch_size, data_batch_size, *self.x_size[key])
                    else:
                        assert False,  "Invalid x_size"
                # data.shape = (T, B, N, D)

                if batch_size is None:
                    if x_0 is None and condition is None:
                        data[key] = data[key].squeeze(1).squeeze(1)
                        # data.shape = (T, D)
                    else:
                        data[key] = data[key].squeeze(1)
                        # data.shape = (T, N, D)
                else:
                    if x_0 is None and condition is None:
                        data[key] = data[key].squeeze(1+len(extra_batch_size.shape))
                        # data.shape = (T, B, D)
                    else:
                        # data.shape = (T, B, N, D)
                        pass
        else:
            raise NotImplementedError("Not implemented")

        return data

    def sample_with_fixed_x(
            self,
            fixed_x: Union[torch.Tensor, TensorDict, treetensor.torch.Tensor],
            fixed_mask: Union[torch.Tensor, TensorDict, treetensor.torch.Tensor],
            t_span: torch.Tensor = None,
            batch_size: Union[torch.Size, int, Tuple[int], List[int]]  = None,
            x_0: Union[torch.Tensor, TensorDict, treetensor.torch.Tensor] = None,
            condition: Union[torch.Tensor, TensorDict, treetensor.torch.Tensor] = None,
            with_grad: bool = False,
            solver_config: EasyDict = None,
        ):
        """
        Overview:
            Sample from the diffusion model with fixed x, return the final state.

        Arguments:
            fixed_x (:obj:`Union[torch.Tensor, TensorDict, treetensor.torch.Tensor]`): The fixed x.
            fixed_mask (:obj:`Union[torch.Tensor, TensorDict, treetensor.torch.Tensor]`): The fixed mask.
            t_span (:obj:`torch.Tensor`): The time span.
            batch_size (:obj:`Union[torch.Size, int, Tuple[int], List[int]]`): The batch size.
            x_0 (:obj:`Union[torch.Tensor, TensorDict, treetensor.torch.Tensor]`): The initial state, if not provided, it will be sampled from the Gaussian distribution.
            condition (:obj:`Union[torch.Tensor, TensorDict, treetensor.torch.Tensor]`): The input condition.
            with_grad (:obj:`bool`): Whether to return the gradient.
            solver_config (:obj:`EasyDict`): The configuration of the solver.

        Returns:
            x (:obj:`Union[torch.Tensor, TensorDict, treetensor.torch.Tensor]`): The sampled result.

        Shapes:
            fixed_x: :math:`(N, D)`, where :math:`N` is the batch size of data and :math:`D` is the dimension of the state, which could be a scalar or a tensor such as :math:`(D1, D2)`.
            fixed_mask: :math:`(N, D)`, where :math:`N` is the batch size of data and :math:`D` is the dimension of the mask, which could be a scalar or a tensor such as :math:`(D1, D2)`.
            t_span: :math:`(T)`, where :math:`T` is the number of time steps.
            batch_size: :math:`(B)`, where :math:`B` is the batch size of data, which could be a scalar or a tensor such as :math:`(B1, B2)`.
            x_0: :math:`(N, D)`, where :math:`N` is the batch size of data and :math:`D` is the dimension of the state, which could be a scalar or a tensor such as :math:`(D1, D2)`.
            condition: :math:`(N, D)`, where :math:`N` is the batch size of data and :math:`D` is the dimension of the condition, which could be a scalar or a tensor such as :math:`(D1, D2)`.
            x: :math:`(N, D)`, if extra batch size :math:`B` is provided, the shape will be :math:`(B, N, D)`. If x_0 is not provided, the shape will be :math:`(B, D)`. If x_0 and condition are not provided, the shape will be :math:`(D,)`.
        """

        return self.sample_forward_process_with_fixed_x(
            fixed_x=fixed_x,
            fixed_mask=fixed_mask,
            t_span=t_span,
            batch_size=batch_size,
            x_0=x_0,
            condition=condition,
            with_grad=with_grad,
            solver_config=solver_config,
        )[-1]

    def sample_forward_process_with_fixed_x(
            self,
            fixed_x: Union[torch.Tensor, TensorDict, treetensor.torch.Tensor],
            fixed_mask: Union[torch.Tensor, TensorDict, treetensor.torch.Tensor],
            t_span: torch.Tensor = None,
            batch_size: Union[torch.Size, int, Tuple[int], List[int]] = None,
            x_0: Union[torch.Tensor, TensorDict, treetensor.torch.Tensor] = None,
            condition: Union[torch.Tensor, TensorDict, treetensor.torch.Tensor] = None,
            with_grad: bool = False,
            solver_config: EasyDict = None,
        ):
        """
        Overview:
            Sample from the diffusion model with fixed x, return all intermediate states.

        Arguments:
            fixed_x (:obj:`Union[torch.Tensor, TensorDict, treetensor.torch.Tensor]`): The fixed x.
            fixed_mask (:obj:`Union[torch.Tensor, TensorDict, treetensor.torch.Tensor]`): The fixed mask.
            t_span (:obj:`torch.Tensor`): The time span.
            batch_size (:obj:`Union[torch.Size, int, Tuple[int], List[int]]`): The batch size.
            x_0 (:obj:`Union[torch.Tensor, TensorDict, treetensor.torch.Tensor]`): The initial state, if not provided, it will be sampled from the Gaussian distribution.
            condition (:obj:`Union[torch.Tensor, TensorDict, treetensor.torch.Tensor]`): The input condition.
            with_grad (:obj:`bool`): Whether to return the gradient.
            solver_config (:obj:`EasyDict`): The configuration of the solver.

        Returns:
            x (:obj:`Union[torch.Tensor, TensorDict, treetensor.torch.Tensor]`): The sampled result.

        Shapes:
            fixed_x: :math:`(N, D)`, where :math:`N` is the batch size of data and :math:`D` is the dimension of the state, which could be a scalar or a tensor such as :math:`(D1, D2)`.
            fixed_mask: :math:`(N, D)`, where :math:`N` is the batch size of data and :math:`D` is the dimension of the mask, which could be a scalar or a tensor such as :math:`(D1, D2)`.
            t_span: :math:`(T)`, where :math:`T` is the number of time steps.
            batch_size: :math:`(B)`, where :math:`B` is the batch size of data, which could be a scalar or a tensor such as :math:`(B1, B2)`.
            x_0: :math:`(N, D)`, where :math:`N` is the batch size of data and :math:`D` is the dimension of the state, which could be a scalar or a tensor such as :math:`(D1, D2)`.
            condition: :math:`(N, D)`, where :math:`N` is the batch size of data and :math:`D` is the dimension of the condition, which could be a scalar or a tensor such as :math:`(D1, D2)`.
            x: :math:`(T, N, D)`, if extra batch size :math:`B` is provided, the shape will be :math:`(T, B, N, D)`. If x_0 is not provided, the shape will be :math:`(T, B, D)`. If x_0 and condition are not provided, the shape will be :math:`(T, D)`.
        """

        if t_span is not None:
            t_span = t_span.to(self.device)
        
        if batch_size is None:
            extra_batch_size = torch.tensor((1,), device=self.device)
        elif isinstance(batch_size, int):
            extra_batch_size = torch.tensor((batch_size,), device=self.device)
        else:
            if isinstance(batch_size, torch.Size) or isinstance(batch_size, Tuple) or isinstance(batch_size, List):
                extra_batch_size = torch.tensor(batch_size, device=self.device)
            else:
                assert False, "Invalid batch size"
        

        data_batch_size = fixed_x.shape[0]
        assert fixed_x.shape[0] == fixed_mask.shape[0], "The batch size of fixed_x and fixed_mask must be the same"
        if x_0 is not None and condition is not None:
            assert x_0.shape[0] == condition.shape[0], "The batch size of x_0 and condition must be the same"
            assert x_0.shape[0] == fixed_x.shape[0], "The batch size of x_0 and fixed_x must be the same"
        elif x_0 is not None:
            assert x_0.shape[0] == fixed_x.shape[0], "The batch size of x_0 and fixed_x must be the same"
        elif condition is not None:
            assert condition.shape[0] == fixed_x.shape[0], "The batch size of condition and fixed_x must be the same"
        else:
            pass

        if solver_config is not None:
            solver = get_solver(solver_config.type)(**solver_config.args)
        else:
            assert hasattr(self, "solver"), "solver must be specified in config or solver_config"
            solver = self.solver

        if x_0 is None:
            x = self.gaussian_generator(batch_size=torch.prod(extra_batch_size) * data_batch_size)
            # x.shape = (B*N, D)
        else:
            if isinstance(self.x_size, int):
                assert torch.Size([self.x_size]) == x_0[0].shape, "The shape of x_0 must be the same as the x_size that is specified in the config"
            elif isinstance(self.x_size, Tuple) or isinstance(self.x_size, List) or isinstance(self.x_size, torch.Size):
                assert torch.Size(self.x_size) == x_0[0].shape, "The shape of x_0 must be the same as the x_size that is specified in the config"
            else:
                assert False,  "Invalid x_size"
            
            x = torch.repeat_interleave(x_0, torch.prod(extra_batch_size), dim=0)
            # x.shape = (B*N, D)
        
        if condition is not None:
            condition = torch.repeat_interleave(condition, torch.prod(extra_batch_size), dim=0)
            # condition.shape = (B*N, D)

        fixed_x = torch.repeat_interleave(fixed_x, torch.prod(extra_batch_size), dim=0)
        fixed_mask = torch.repeat_interleave(fixed_mask, torch.prod(extra_batch_size), dim=0)

        if isinstance(solver, DPMSolver):
            #TODO: make it compatible with DPM solver
            assert False, "Not implemented"
        elif isinstance(solver, ODESolver):
            #TODO: make it compatible with TensorDict

            x = fixed_x * (1 - fixed_mask) + x * fixed_mask
            def drift_fixed_x(t, x):
                xt_partially_fixed = self.diffusion_process.direct_sample(self.diffusion_process.t_max-t, fixed_x) * (1 - fixed_mask) + x * fixed_mask
                return fixed_mask * self.diffusion_process.reverse_ode(function=self.model, function_type=self.model_type, condition=condition).drift(t, xt_partially_fixed)
            if with_grad:
                data = solver.integrate(
                    drift=drift_fixed_x,
                    x0=x,
                    t_span=t_span,
                )
            else:
                with torch.no_grad():
                    data = solver.integrate(
                        drift=drift_fixed_x,
                        x0=x,
                        t_span=t_span,
                    )
        elif isinstance(solver, DictTensorODESolver):
            #TODO: make it compatible with TensorDict

            x = fixed_x * (1 - fixed_mask) + x * fixed_mask
            def drift_fixed_x(t, x):
                xt_partially_fixed = self.diffusion_process.direct_sample(self.diffusion_process.t_max-t, fixed_x) * (1 - fixed_mask) + x * fixed_mask
                return fixed_mask * self.diffusion_process.reverse_ode(function=self.model, function_type=self.model_type, condition=condition).drift(t, xt_partially_fixed)
            if with_grad:
                data = solver.integrate(
                    drift=drift_fixed_x,
                    x0=x,
                    t_span=t_span,
                    batch_size=torch.prod(extra_batch_size) * data_batch_size,
                    x_size=x.shape
                )
            else:
                with torch.no_grad():
                    data = solver.integrate(
                        drift=drift_fixed_x,
                        x0=x,
                        t_span=t_span,
                        batch_size=torch.prod(extra_batch_size) * data_batch_size,
                        x_size=x.shape
                    )
        elif isinstance(solver, SDESolver):
            #TODO: make it compatible with TensorDict
            #TODO: validate the implementation
            assert self.reverse_diffusion_process is not None, "reverse_path must be specified in config"
            if not hasattr(self, "t_span"):
                self.t_span = torch.linspace(0, self.diffusion_process.t_max, 2).to(self.device)

            x = fixed_x * (1 - fixed_mask) + x * fixed_mask
            sde = self.diffusion_process.reverse_sde(
                function=self.model,
                function_type=self.model_type,
                condition=condition,
                reverse_diffusion_function=self.reverse_diffusion_process.diffusion,
                reverse_diffusion_squared_function=self.reverse_diffusion_process.diffusion_squared,
            )
            def drift_fixed_x(t, x):
                xt_partially_fixed = self.diffusion_process.direct_sample(self.diffusion_process.t_max-t, fixed_x) * (1 - fixed_mask) + x * fixed_mask
                return fixed_mask * sde.drift(t, xt_partially_fixed)
            def diffusion_fixed_x(t, x):
                xt_partially_fixed = self.diffusion_process.direct_sample(self.diffusion_process.t_max-t, fixed_x) * (1 - fixed_mask) + x * fixed_mask
                return fixed_mask * sde.diffusion(t, xt_partially_fixed)
            if with_grad:
                data = solver.integrate(
                    drift=drift_fixed_x,
                    diffusion=diffusion_fixed_x,
                    x0=x,
                    t_span=t_span,
                )
            else:
                with torch.no_grad():
                    data = solver.integrate(
                        drift=drift_fixed_x,
                        diffusion=diffusion_fixed_x,
                        x0=x,
                        t_span=t_span,
                    )
        else:
            raise NotImplementedError("Solver type {} is not implemented".format(self.config.solver.type))
        
        if isinstance(data, torch.Tensor):
            # data.shape = (T, B*N, D)
            if len(extra_batch_size.shape) == 0:
                if isinstance(self.x_size, int):
                    data = data.reshape(-1, extra_batch_size, data_batch_size, self.x_size)
                elif isinstance(self.x_size, Tuple) or isinstance(self.x_size, List) or isinstance(self.x_size, torch.Size):
                    data = data.reshape(-1, extra_batch_size, data_batch_size, *self.x_size)
                else:
                    assert False,  "Invalid x_size"
            else:
                if isinstance(self.x_size, int):
                    data = data.reshape(-1, *extra_batch_size, data_batch_size, self.x_size)
                elif isinstance(self.x_size, Tuple) or isinstance(self.x_size, List) or isinstance(self.x_size, torch.Size):
                    data = data.reshape(-1, *extra_batch_size, data_batch_size, *self.x_size)
                else:
                    assert False,  "Invalid x_size"
            # data.shape = (T, B, N, D)

            if batch_size is None:
                data = data.squeeze(1)
                # data.shape = (T, N, D)
            else:
                # data.shape = (T, B, N, D)
                pass
        elif isinstance(data, TensorDict):
            raise NotImplementedError("Not implemented")
        elif isinstance(data, treetensor.torch.Tensor):
            for key in data.keys():
                if len(extra_batch_size.shape) == 0:
                    if isinstance(self.x_size[key], int):
                        data[key] = data[key].reshape(-1, extra_batch_size, data_batch_size, self.x_size[key])
                    elif isinstance(self.x_size[key], Tuple) or isinstance(self.x_size[key], List) or isinstance(self.x_size[key], torch.Size):
                        data[key] = data[key].reshape(-1, extra_batch_size, data_batch_size, *self.x_size[key])
                    else:
                        assert False,  "Invalid x_size"
                else:
                    if isinstance(self.x_size[key], int):
                        data[key] = data[key].reshape(-1, *extra_batch_size, data_batch_size, self.x_size[key])
                    elif isinstance(self.x_size[key], Tuple) or isinstance(self.x_size[key], List) or isinstance(self.x_size[key], torch.Size):
                        data[key] = data[key].reshape(-1, *extra_batch_size, data_batch_size, *self.x_size[key])
                    else:
                        assert False,  "Invalid x_size"
                # data.shape = (T, B, N, D)

                if batch_size is None:
                    data[key] = data[key].squeeze(1)
                    # data.shape = (T, N, D)
                else:
                    # data.shape = (T, B, N, D)
                    pass
        else:
            raise NotImplementedError("Not implemented")

        return data

    def forward_sample(
            self,
            x: Union[torch.Tensor, TensorDict, treetensor.torch.Tensor],
            t_span: torch.Tensor,
            condition: Union[torch.Tensor, TensorDict, treetensor.torch.Tensor] = None,
            with_grad: bool = False,
            solver_config: EasyDict = None,
        ):
        """
        Overview:
            Sample from the diffusion model given the sampled x.

        Arguments:
            x (:obj:`Union[torch.Tensor, TensorDict, treetensor.torch.Tensor]`): The input state.
            t_span (:obj:`torch.Tensor`): The time span.
            condition (:obj:`Union[torch.Tensor, TensorDict, treetensor.torch.Tensor]`): The input condition.
            with_grad (:obj:`bool`): Whether to return the gradient.
            solver_config (:obj:`EasyDict`): The configuration of the solver.
        """

        #TODO: very important function
        #TODO: validate these functions

        t_span = t_span.to(self.device)

        batch_size = x.shape[0]

        if solver_config is not None:
            solver = get_solver(solver_config.type)(**solver_config.args)
        else:
            assert hasattr(self, "solver"), "solver must be specified in config or solver_config"
            solver = self.solver

        if isinstance(solver, ODESolver):
            #TODO: make it compatible with TensorDict

            if with_grad:
                data = solver.integrate(
                    drift=self.diffusion_process.forward_ode(function=self.model, function_type=self.model_type, condition=condition).drift,
                    x0=x,
                    t_span=t_span,
                )[-1]
            else:
                with torch.no_grad():
                    data = solver.integrate(
                        drift=self.diffusion_process.forward_ode(function=self.model, function_type=self.model_type, condition=condition).drift,
                        x0=x,
                        t_span=t_span,
                    )[-1]
        elif isinstance(solver, SDESolver):
            #TODO: make it compatible with TensorDict
            #TODO: validate the implementation
            assert self.diffusion_process is not None, "path must be specified in config"

            sde = self.diffusion_process.forward_sde(function=self.model, function_type=self.model_type, condition=condition, forward_diffusion_function=self.diffusion_process.diffusion, forward_diffusion_squared_function=self.diffusion_process.diffusion_squared)
            if with_grad:
                data = solver.integrate(
                    drift=sde.drift,
                    diffusion=sde.diffusion,
                    x0=x,
                    t_span=t_span,
                )[-1]
            else:
                with torch.no_grad():
                    data = solver.integrate(
                        drift=sde.drift,
                        diffusion=sde.diffusion,
                        x0=x,
                        t_span=t_span,
                    )[-1]
        else:
            raise NotImplementedError("Solver type {} is not implemented".format(self.config.solver.type))
        return data

    def score_function(
            self,
            t: torch.Tensor,
            x: Union[torch.Tensor, TensorDict, treetensor.torch.Tensor],
            condition: Union[torch.Tensor, TensorDict, treetensor.torch.Tensor] = None,
        ) -> Union[torch.Tensor, TensorDict, treetensor.torch.Tensor]:
        r"""
        Overview:
            Return score function of the model at time t given the initial state, which is the gradient of the log-likelihood.

            .. math::
                \nabla_{x_t} \log p_{\theta}(x_t)

        Arguments:
            t (:obj:`torch.Tensor`): The input time.
            x (:obj:`Union[torch.Tensor, TensorDict, treetensor.torch.Tensor]`): The input state.
            condition (:obj:`Union[torch.Tensor, TensorDict, treetensor.torch.Tensor]`): The input condition.
        """

        return self.score_function_.forward(self.model, t, x, condition)

    def score_matching_loss(
            self,
            x: Union[torch.Tensor, TensorDict, treetensor.torch.Tensor],
            condition: Union[torch.Tensor, TensorDict, treetensor.torch.Tensor] = None,
            weighting_scheme: str = None,
        ) -> torch.Tensor:
        """
        Overview:
            The loss function for training unconditional diffusion model.

        Arguments:
            x (:obj:`Union[torch.Tensor, TensorDict, treetensor.torch.Tensor]`): The input.
            condition (:obj:`Union[torch.Tensor, TensorDict, treetensor.torch.Tensor]`): The input condition.
            weighting_scheme (:obj:`str`): The weighting scheme for score matching loss, which can be "maximum_likelihood" or "vanilla".

            ..note::
                - "maximum_likelihood": The weighting scheme is based on the maximum likelihood estimation. Refer to the paper "Maximum Likelihood Training of Score-Based Diffusion Models" for more details. The weight :math:`\lambda(t)` is denoted as:

                    .. math::
                        \lambda(t) = g^2(t)

                    for numerical stability, we use Monte Carlo sampling to approximate the integral of :math:`\lambda(t)`.

                    .. math::
                        \lambda(t) = g^2(t) = p(t)\sigma^2(t) 

                - "vanilla": The weighting scheme is based on the vanilla score matching, which balances the MSE loss by scaling the model output to the noise value. Refer to the paper "Score-Based Generative Modeling through Stochastic Differential Equations" for more details. The weight :math:`\lambda(t)` is denoted as:

                    .. math::
                        \lambda(t) = \sigma^2(t)
        """

<<<<<<< HEAD
        return self.score_function_.score_matching_loss(self.model, x, condition)
    

    def dpo_loss(
            self,
            ref_dm,
            data,
            beta,
        ) -> torch.Tensor:
        """
        Overview:
            The loss function for training unconditional diffusion model.
        Arguments:
            - x (:obj:`Union[torch.Tensor, TensorDict]`): The input.
            - condition (:obj:`Union[torch.Tensor, TensorDict]`): The input condition.
        """
        # TODO: split data_w, data_l
        x_w, x_l = data[:, :2], data[:, 2:]
        noise = torch.randn_like(x_w).to(x_w.device)
        eps = 1e-5
        t = torch.rand(x_w.shape[0], device=x_w.device) * (self.diffusion_process.t_max - eps) + eps
        noisy_x_w = self.diffusion_process.scale(t, x_w) * x_w + self.diffusion_process.std(t, x_w) * noise
        noisy_x_w = noisy_x_w.to(t)
        noisy_x_l = self.diffusion_process.scale(t, x_l) * x_l + self.diffusion_process.std(t, x_l) * noise
        noisy_x_l = noisy_x_l.to(t)
        model_w_pred = self.model(t, noisy_x_w)
        model_l_pred = self.model(t, noisy_x_l)
        ref_w_pred = ref_dm.model(t, noisy_x_w)
        ref_l_pred = ref_dm.model(t, noisy_x_l)
        model_w_err = (model_w_pred - noise).norm(dim=1, keepdim=True).pow(2)
        model_l_err = (model_l_pred - noise).norm(dim=1, keepdim=True).pow(2)
        ref_w_err = (ref_w_pred - noise).norm(dim=1, keepdim=True).pow(2).detach()
        ref_l_err = (ref_l_pred - noise).norm(dim=1, keepdim=True).pow(2).detach()
        w_diff = model_w_err - ref_w_err
        l_diff = model_l_err - ref_l_err
        inside_term = -1 * beta * (w_diff - l_diff)
        loss = -1 * torch.log(torch.sigmoid(inside_term)+eps).mean()
        return loss
=======
        return self.score_function_.score_matching_loss(self.model, x, condition, self.gaussian_generator, weighting_scheme)
>>>>>>> 18709ee8

    def velocity_function(
            self,
            t: torch.Tensor,
            x: Union[torch.Tensor, TensorDict, treetensor.torch.Tensor],
            condition: Union[torch.Tensor, TensorDict, treetensor.torch.Tensor] = None,
        ) -> Union[torch.Tensor, TensorDict, treetensor.torch.Tensor]:
        r"""
        Overview:
            Return velocity of the model at time t given the initial state.

            .. math::
                v_{\theta}(t, x)

        Arguments:
            t (:obj:`torch.Tensor`): The input time.
            x (:obj:`Union[torch.Tensor, TensorDict, treetensor.torch.Tensor]`): The input state at time t.
            condition (:obj:`Union[torch.Tensor, TensorDict, treetensor.torch.Tensor]`): The input condition.
        """

        return self.velocity_function_.forward(self.model, t, x, condition)
    
    def flow_matching_loss(
            self,
            x: Union[torch.Tensor, TensorDict, treetensor.torch.Tensor],
            condition: Union[torch.Tensor, TensorDict, treetensor.torch.Tensor] = None,
        ) -> torch.Tensor:
        """
        Overview:
            Return the flow matching loss function of the model given the initial state and the condition.
        Arguments:
            x (:obj:`Union[torch.Tensor, TensorDict, treetensor.torch.Tensor]`): The input state.
            condition (:obj:`Union[torch.Tensor, TensorDict, treetensor.torch.Tensor]`): The input condition.
        """

        return self.velocity_function_.flow_matching_loss(self.model, x, condition, self.gaussian_generator)

    def noise_function(
            self,
            t: torch.Tensor,
            x: Union[torch.Tensor, TensorDict, treetensor.torch.Tensor],
            condition: Union[torch.Tensor, TensorDict, treetensor.torch.Tensor] = None,
        ) -> Union[torch.Tensor, TensorDict, treetensor.torch.Tensor]:
        r"""
        Overview:
            Return noise function of the model at time t given the initial state.

            .. math::
                - \sigma(t) \nabla_{x_t} \log p_{\theta}(x_t)

        Arguments:
            t (:obj:`torch.Tensor`): The input time.
            x (:obj:`Union[torch.Tensor, TensorDict, treetensor.torch.Tensor]`): The input state.
            condition (:obj:`Union[torch.Tensor, TensorDict, treetensor.torch.Tensor]`): The input condition.
        """

        return self.noise_function_.forward(self.model, t, x, condition)
    
    def data_prediction_function(
            self,
            t: torch.Tensor,
            x: Union[torch.Tensor, TensorDict, treetensor.torch.Tensor],
            condition: Union[torch.Tensor, TensorDict, treetensor.torch.Tensor] = None,
        ) -> Union[torch.Tensor, TensorDict, treetensor.torch.Tensor]:
        r"""
        Overview:
            Return data prediction function of the model at time t given the initial state.

            .. math::
                \frac{- \sigma(t) x_t + \sigma^2(t) \nabla_{x_t} \log p_{\theta}(x_t)}{s(t)}

        Arguments:
            t (:obj:`torch.Tensor`): The input time.
            x (:obj:`Union[torch.Tensor, TensorDict, treetensor.torch.Tensor]`): The input state.
            condition (:obj:`Union[torch.Tensor, TensorDict, treetensor.torch.Tensor]`): The input condition.
        """

        return self.data_prediction_function_.forward(self.model, t, x, condition)<|MERGE_RESOLUTION|>--- conflicted
+++ resolved
@@ -756,8 +756,7 @@
                         \lambda(t) = \sigma^2(t)
         """
 
-<<<<<<< HEAD
-        return self.score_function_.score_matching_loss(self.model, x, condition)
+        return self.score_function_.score_matching_loss(self.model, x, condition, self.gaussian_generator, weighting_scheme)
     
 
     def dpo_loss(
@@ -795,9 +794,6 @@
         inside_term = -1 * beta * (w_diff - l_diff)
         loss = -1 * torch.log(torch.sigmoid(inside_term)+eps).mean()
         return loss
-=======
-        return self.score_function_.score_matching_loss(self.model, x, condition, self.gaussian_generator, weighting_scheme)
->>>>>>> 18709ee8
 
     def velocity_function(
             self,
